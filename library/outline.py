--- conflicted
+++ resolved
@@ -158,19 +158,6 @@
                 self.save_outline(auto=True)
 
                 # Draw the cell
-<<<<<<< HEAD
-                self.fig.canvas.restore_region(background)
-                c = self.full_coords
-                p = matplotlib.patches.Polygon(np.array([c[:, 1], c[:, 0]]).T, edgecolor="r", fill=False, lw=1)
-                p._outline_id = self.outline_id
-                p._cell_id = self.cell_id
-                self.main_ax.add_patch(p)
-                self.cell_outlines.append(p)
-                centre = c.mean(axis=0)
-                self.main_ax.draw_artist(p)
-                self.fig.canvas.blit(self.main_ax.bbox)
-                background = self.fig.canvas.copy_from_bbox(self.main_ax.bbox)
-=======
                 if display:
                     self.fig.canvas.restore_region(background)
                     c = self.full_coords
@@ -182,10 +169,7 @@
                     self.main_ax.draw_artist(p)
                     self.fig.canvas.blit(self.main_ax.bbox)
                     background = self.fig.canvas.copy_from_bbox(self.main_ax.bbox)
->>>>>>> cd718e85
-                #  print("There is no ValueError")
             except ValueError:
-                #  print("There is a ValueError")
                 continue
             self.draw()
 
